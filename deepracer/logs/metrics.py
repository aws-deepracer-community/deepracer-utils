--- conflicted
+++ resolved
@@ -233,12 +233,8 @@
         """
         return self.metrics[self.metrics["phase"] == "training"]
 
-<<<<<<< HEAD
     def getSummary(self, rounds=None, method="mean", summary_index=["r-i", "iteration"],
-                    completedLapsOnly=False):
-=======
-    def getSummary(self, rounds=None, method="mean", summary_index=["r-i", "iteration"], workers=None):
->>>>>>> 00a7cbd3
+                    workers=None, completedLapsOnly=False):
         """Provides summary per iteration. Data for evaluation and training is separated.
 
         Arguments:
@@ -247,12 +243,9 @@
             'min' & 'max'. Default: 'mean'.
         summary_index - (list) List of columns to be used as index of summary.
             Default ['r-i','iteration'].
-<<<<<<< HEAD
         completedLapsOnly - (boolean) True will include only completed laps in summary.
-=======
         rounds - (list) List of rounds to include in the summary. Defaults to all rounds.
         workers - (list) List of workers to include in the summary. Defaults to all workers.
->>>>>>> 00a7cbd3
 
         Returns:
         Pandas DataFrame containing the summary table.
@@ -326,7 +319,6 @@
         series - (list) List of series to plot, contains tuples containing column in summary to
             plot, the legend title and color of plot. Default:
             [('eval_completion','Evaluation','orange'),('train_completion','Training','blue')]
-<<<<<<< HEAD
         title - (string) The title of the diagram. Optional formatting placeholder '{}' for
             the method.
         xlabel - (string) The x label of the diagram.
@@ -334,10 +326,8 @@
             for the method.
         completedLapsOnly - (boolean) Include only completed laps in the statistics.
         grid - (boolean) Adds a grid to the plot.
-=======
         rounds - (list) List of rounds to include in the summary. Defaults to all rounds.
         workers - (list) List of workers to include in the summary. Defaults to all workers.
->>>>>>> 00a7cbd3
 
         Returns:
         Pandas DataFrame containing the summary table.
@@ -358,11 +348,7 @@
             axarr = axarr_raw
 
         for (m, ax) in zip(plot_methods, axarr):
-<<<<<<< HEAD
-            summary = self.getSummary(method=m, rounds=rounds, completedLapsOnly=completedLapsOnly)
-=======
-            summary = self.getSummary(method=m, rounds=rounds, workers=workers)
->>>>>>> 00a7cbd3
+            summary = self.getSummary(method=m, rounds=rounds, workers=workers, completedLapsOnly=completedLapsOnly)
             labels = max(math.floor(summary.shape[0] / (15 / len(plot_methods))), 1)
             x = []
             t = []
