--- conflicted
+++ resolved
@@ -1,8 +1,4 @@
 from .cw_utils import CloudWatchLogs
 from .log_utils import ActionBreakdownUtils, AnalysisUtils, EvaluationUtils, NewRewardUtils, \
-<<<<<<< HEAD
     PlottingUtils, SimulationLogsIO, SimulationLogsV2
-=======
-    PlottingUtils, SimulationLogsIO
-from .load_metrics import TrainingMetrics
->>>>>>> 3169d30d
+from .load_metrics import TrainingMetrics